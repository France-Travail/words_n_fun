--- conflicted
+++ resolved
@@ -300,46 +300,40 @@
     return docs.str.replace(r'([0-9]+)', replacement_char, regex=True)
 
 
-<<<<<<< HEAD
+@utils.data_agnostic
+def remove_numeric(docs: pd.Series, replacement_char: str = ' ') -> pd.Series:
+    '''Replaces numeric strings by a space
+
+    Args:
+        docs (pd.Series): Documents to process
+    Kwargs:
+        replacement_char (str): Replacement character (def= ' ')
+    Returns:
+        pd.Series: Modified documents
+    '''
+    logger.debug('Calling basic.remove_numeric')
+    return impl_remove_numeric(docs, replacement_char)
+
+@utils.regroup_data_series
+def impl_remove_stopwords(docs: pd.Series, opt: str = 'all', set_to_add: Union[list, None] = None,
+                     set_to_remove: Union[list, None] = None) -> pd.Series:
+    '''Removes stopwords
+
+    Args:
+        docs (pd.Series): Documents to process
+    Kwargs:
+        opt (str): Specifies which stopwords set are used, cf stopwords.py (def='all')
+        set_to_add (list): List of words to append to the stopwords list
+        set_to_remove (list): List of words to remove from the stopwords list
+    Returns:
+        pd.Series: Modified documents
+    '''
+    return stopwords.remove_stopwords(docs, opt=opt, set_to_add=set_to_add, set_to_remove=set_to_remove)
+
+
 # called function already with wrappers
 def remove_stopwords(docs: Union[str, list, np.ndarray, pd.Series, pd.DataFrame], opt: str = 'all', set_to_add: Union[list, None] = None,
                      set_to_remove: Union[list, None] = None) -> Union[str, list, np.ndarray, pd.Series, pd.DataFrame]:
-=======
-@utils.data_agnostic
-def remove_numeric(docs: pd.Series, replacement_char: str = ' ') -> pd.Series:
-    '''Replaces numeric strings by a space
-
-    Args:
-        docs (pd.Series): Documents to process
-    Kwargs:
-        replacement_char (str): Replacement character (def= ' ')
-    Returns:
-        pd.Series: Modified documents
-    '''
-    logger.debug('Calling basic.remove_numeric')
-    return impl_remove_numeric(docs, replacement_char)
-
-@utils.regroup_data_series
-def impl_remove_stopwords(docs: pd.Series, opt: str = 'all', set_to_add: Union[list, None] = None,
-                     set_to_remove: Union[list, None] = None) -> pd.Series:
->>>>>>> 2443c79c
-    '''Removes stopwords
-
-    Args:
-        docs (pd.Series): Documents to process
-    Kwargs:
-        opt (str): Specifies which stopwords set are used, cf stopwords.py (def='all')
-        set_to_add (list): List of words to append to the stopwords list
-        set_to_remove (list): List of words to remove from the stopwords list
-    Returns:
-        pd.Series: Modified documents
-    '''
-    return stopwords.remove_stopwords(docs, opt=opt, set_to_add=set_to_add, set_to_remove=set_to_remove)
-
-
-@utils.data_agnostic
-def remove_stopwords(docs: pd.Series, opt: str = 'all', set_to_add: Union[list, None] = None,
-                     set_to_remove: Union[list, None] = None) -> pd.Series:
     '''Removes stopwords
 
     Args:
@@ -372,10 +366,6 @@
         return docs.apply(lambda x: ''.join((c for c in unicodedata.normalize('NFD', x) if unicodedata.category(c) != 'Mn')) if isinstance(x, str) else None)
 
 
-<<<<<<< HEAD
-# wrappers in the main function
-def remove_gender_synonyms(docs: Union[str, list, np.ndarray, pd.Series, pd.DataFrame]) -> Union[str, list, np.ndarray, pd.Series, pd.DataFrame]:
-=======
 @utils.data_agnostic
 def remove_accents(docs: pd.Series, use_tqdm: bool = False) -> pd.Series:
     '''Removes all accents and special characters (ç..)
@@ -392,7 +382,6 @@
 
 @utils.regroup_data_series
 def impl_remove_gender_synonyms(docs: pd.Series) -> pd.Series:
->>>>>>> 2443c79c
     '''[French] Removes gendered synonyms
     # Find occurences such as "male version / female version" (eg: Coiffeur / Coiffeuse)
     # By convention, the male version is kept (in accordance with the lemmatizer)
@@ -405,13 +394,9 @@
     '''
     return synonym_malefemale_replacement.remove_gender_synonyms(docs)
 
-<<<<<<< HEAD
-# lemmatizer.lemmatize has already wrappers
-def lemmatize(docs: Union[str, list, np.ndarray, pd.Series, pd.DataFrame]) -> Union[str, list, np.ndarray, pd.Series, pd.DataFrame]:
-=======
-
-@utils.data_agnostic
-def remove_gender_synonyms(docs: pd.Series) -> pd.Series:
+
+# wrappers in the main function
+def remove_gender_synonyms(docs: Union[str, list, np.ndarray, pd.Series, pd.DataFrame]) -> Union[str, list, np.ndarray, pd.Series, pd.DataFrame]:
     '''[French] Removes gendered synonyms
     # Find occurences such as "male version / female version" (eg: Coiffeur / Coiffeuse)
     # By convention, the male version is kept (in accordance with the lemmatizer)
@@ -425,9 +410,8 @@
     logger.debug('Calling basic.remove_gender_synonyms')
     return impl_remove_gender_synonyms(docs)
 
-@utils.regroup_data_series
+# lemmatizer.lemmatize has already wrappers
 def impl_lemmatize(docs: pd.Series) -> pd.Series:
->>>>>>> 2443c79c
     '''Lemmatizes the documents
     Appel à une API externe
 
@@ -441,9 +425,8 @@
     # Process
     return lemmatizer.lemmatize(docs)
 
-
-@utils.data_agnostic
-def lemmatize(docs: pd.Series) -> pd.Series:
+# lemmatizer.lemmatize has already wrappers
+def lemmatize(docs: Union[str, list, np.ndarray, pd.Series, pd.DataFrame]) -> Union[str, list, np.ndarray, pd.Series, pd.DataFrame]:
     '''Lemmatizes the documents
     Appel à une API externe
 
